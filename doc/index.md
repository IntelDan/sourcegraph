--- conflicted
+++ resolved
@@ -15,10 +15,6 @@
 <pre class="pre-wrap"><code>docker run<span class="virtual-br"></span> --publish 7080:7080 --publish 2633:2633 --rm<span class="virtual-br"></span> --volume ~/.sourcegraph/config:/etc/sourcegraph<span class="virtual-br"></span> --volume ~/.sourcegraph/data:/var/opt/sourcegraph<span class="virtual-br"></span> sourcegraph/server:3.3.2</code></pre>
 
 Once the server is ready (logo is displayed in the terminal), navigate to the hostname or IP address on port `7080`.  Create the admin account, then you'll be guided through setting up Sourcegraph for code searching and navigation.
-<<<<<<< HEAD
-=======
-Create the admin account for the instance there, then you'll be guided through the steps for adding repositories for searching and navigating from your code host.
->>>>>>> b4c978a4
 
 <!--
 TODO(ryan): Replace with updated screencast
