--- conflicted
+++ resolved
@@ -1,7 +1,5 @@
 {{define "root"}}
 <html>
-
-<<<<<<< HEAD
     <head>
         <title>{{with .Content}}{{.Doc.Title}}
             {{else}}Error{{end}} - Sourcegraph docs</title>
@@ -27,65 +25,6 @@
                                 {{.ContentVersion}}{{/* If no version is specified we are on the master branch */}}{{if eq .ContentVersion ""}}master{{end}}
                             </button>
                             <details-menu aria-label="Sourcegraph version" class="dropdown-menu" aria-labelledby="Version Dropdown">
-=======
-						<form id="search-form" onsubmit="location.href = 'https://www.google.com/search?ie=UTF-8&q=site%3Adocs.sourcegraph.com+'+encodeURIComponent(document.getElementById('search').value);return false"><input type="search" id="search" placeholder="Search docs..." spellcheck="false" /><button id="search-button" type="submit">Search</button></form>
-						<a href="https://github.com/sourcegraph/sourcegraph">Code</a>
-						<a href="https://about.sourcegraph.com">About</a>
-						<a href="https://sourcegraph.com">Sourcegraph.com</a>
-					</nav>
-				</div>
-			</header>
-			<div id="page">
-				<div class="container">
-					{{with .Content}}
-						<nav id="index">
-							{{template "index" .}}
-						</nav>
-					{{end}}
-					<section id="content">
-						<nav id="version">
-                            {{/* Update these after each release. */}}
-                            {{$previousReleaseRevspec := "v3.1.2"}}
-							{{$previousReleaseVersion := "3.2"}}
-							{{$currentReleaseRevspec := "v3.3.0"}}
-							{{$currentReleaseVersion := "3.3"}}
-							{{$nextReleaseVersion := "master"}}
-							Version:
-							{{if (and .ContentVersion (ne .ContentVersion $currentReleaseRevspec))}}
-								<strong>{{.ContentVersion}}</strong> /
-							{{end}}
-							<a rel="nofollow" class="{{if eq .ContentVersion ""}}active{{end}}" href="/{{.ContentPagePath}}">{{$nextReleaseVersion}}</a>
-							/
-                            <a rel="nofollow" class="{{if eq .ContentVersion $currentReleaseRevspec}}active{{end}}" href="/@{{$currentReleaseVersion}}/{{.ContentPagePath}}">{{$currentReleaseVersion}} (current)</a>
-                            /
-							<a rel="nofollow" class="{{if eq .ContentVersion $previousReleaseRevspec}}active{{end}}" href="/@{{$previousReleaseVersion}}/{{.ContentPagePath}}">{{$previousReleaseVersion}} (previous)</a>
-						</nav>
-						{{with .Content}}
-							<nav id="breadcrumbs" class="breadcrumbs">
-								{{range .Breadcrumbs}}
-									<a href="{{.URL}}" class="{{if .IsActive}}active{{end}}">{{.Label}}</a> {{if not .IsActive}}/{{end}}
-								{{end}}
-							</nav>
-							<div class="markdown-body">{{markdown .}}</div>
-						{{else}}
-							{{if .ContentVersionNotFoundError}}
-								<h1>Version not found</h1>
-								<p>The version <code>{{.ContentVersion}}</code> was not found.</p>
-							{{else if .ContentPageNotFoundError}}
-								<h1>Page not found</h1>
-								<p>The page <code>{{.ContentPagePath}}</code> was not found.</p>
-							{{else}}error
-							{{end}}
-						{{end}}
-					</section>
-				</div>
-      </div>
-      <script async src="https://www.googletagmanager.com/gtag/js?id=UA-40540747-20"></script>
-      <script>
-        window.dataLayer = window.dataLayer || [];
-        function gtag(){dataLayer.push(arguments);}
-        gtag('js', new Date());
->>>>>>> bc8b9004
 
                                 {{/* Update these after each release. */}}
                                 {{$previousReleaseRevspec := "v3.2.4"}}
